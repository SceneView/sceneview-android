--- conflicted
+++ resolved
@@ -82,6 +82,8 @@
     /**
      * ### Make the node follow the camera/screen matching real world positions
      *
+     * Controls if an unanchored node should be moved together with the camera.
+     *
      * The node [position] is updated with the realtime ARCore [pose] at the corresponding
      * [hitPosition] until it is anchored ([isAnchored]) or until this this value is set to false.
      *
@@ -104,6 +106,10 @@
      *
      * Disable it if you manage the positioning by yourself or other AR methods (Augmented Images,
      * Augmented Faces,...)
+     *
+     - - `true` An unanchored node is moved as the camera moves (cursor placement)
+     * - `false` The pose of an unanchored node is not updated. This is used e.g. while moving a
+     *  node using gestures.
      *
      * @see hitPosition
      */
@@ -134,14 +140,6 @@
         }
 
     /**
-<<<<<<< HEAD
-     * Controls if an unanchored node should be moved together with the camera.
-     * - `true` An unanchored node is moved as the camera moves (cursor placement)
-     * - `false` The pose of an unanchored node is not updated. This is used e.g. while moving a
-     *  node using gestures.
-     */
-    var updateUnanchoredPose = true
-=======
      * ### Adjust the max screen [ArFrame.hitTest] number per seconds
      *
      * When this node is not anchored and [followHitPosition] is set to true, the node will
@@ -153,7 +151,6 @@
      * Increase for a more accurate positioning update.
      */
     var maxHitTestPerSecond: Int = 10
->>>>>>> 5cef08d9
 
     override var editableTransforms = setOf(EditableTransform.ROTATION, EditableTransform.SCALE)
 
@@ -253,13 +250,6 @@
         super.onArFrame(arFrame)
 
         if (!isAnchored) {
-<<<<<<< HEAD
-            if (!autoAnchor || !anchor()) {
-                if (updateUnanchoredPose && arFrame.precision(lastPoseUpdateFrame) <= poseUpdatePrecision) {
-                    lastPoseUpdateFrame = arFrame
-                    onArFrameHitResult(hitTest(arFrame))
-                }
-=======
             // Try to find an anchor if none ha been founded
             if (instantAnchor) {
                 anchor()
@@ -267,9 +257,8 @@
                 // Add condition in here if a new feature needs hit result
                 arFrame.fps(hitTestFrame) <= maxHitTestPerSecond
             ) {
+                hitTestFrame = arFrame
                 hitResult = hitTest(arFrame)
-                hitTestFrame = arFrame
->>>>>>> 5cef08d9
             }
         }
         this.arFrame = arFrame
